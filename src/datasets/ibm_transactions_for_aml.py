--- conflicted
+++ resolved
@@ -92,11 +92,7 @@
             # Apply input corruption
             if PretrainType.MASK in pretrain:
                 # Create mask vector
-<<<<<<< HEAD
-                mask = self.create_mask(num_columns + cat_columns, masked_dir)
-=======
                 mask = create_mask(self, num_columns + cat_columns, masked_dir)
->>>>>>> af5b9f0e
                 self.df["maskable_column"] = mask
                 col_to_stype = apply_mask(self, cat_columns, num_columns, col_to_stype, mask_type)
                 # for transformation in pretrain:
@@ -108,19 +104,6 @@
             col_to_stype = set_target_col(self, pretrain, col_to_stype, "Is Laundering")
             super().__init__(self.df, col_to_stype, split_col='split', target_col=self.target_col)
 
-<<<<<<< HEAD
-        def create_mask(self, maskable_columns: list[str], masked_dir: str):
-            # Generate which columns to mask and store in file for reproducibility across different runs
-            dir_masked_columns = self.root + ".npy"
-            if os.path.exists(dir_masked_columns):
-                mask = np.load(dir_masked_columns)
-            else:
-                mask = np.random.choice(maskable_columns, size=self.df.shape[0], replace=True)
-                np.save(dir_masked_columns, mask)
-            return mask
-
-=======
->>>>>>> af5b9f0e
         def sample_neighbors(self, edges, train=True) -> (torch.Tensor, torch.Tensor):
             """k-hop sampling.
             
